--- conflicted
+++ resolved
@@ -33,7 +33,6 @@
 #     HAS_larch = True
 # except:
 #     grpobjt = object
-<<<<<<< HEAD
 
 
 
@@ -53,36 +52,12 @@
 
 def check_method(method):
 
-=======
-
-
-
-##########################################################################
-# GLOBAL VARIABLES
-
-TOMOPY_ALG  = [ 'art', 'bart', 'fbp', 'gridrec', 'mlem', 'osem', 'ospml_hybrid',
-                'ospml_quad', 'pml_hybrid', 'pml_quad', 'sirt' ]
-TOMOPY_FILT = [ 'none', 'shepp', 'cosine', 'hann', 'hamming', 'ramlak', 'parzen',
-                'butterworth', 'custom', 'custom2d'] 
-
-SCIKIT_FILT = [ None, 'ramp', 'shepp-logan', 'cosine', 'hamming', 'hann' ]
-SCIKIT_INTR = [ 'linear', 'nearest', 'cubic']
-
-##########################################################################
-# FUNCTIONS
-
-def check_method(method):
-
->>>>>>> a6bc17fa
     if method is None:
         if HAS_tomopy:
             method = 'tomopy'
         elif HAS_scikit:
             method = 'scikit-image'
     return method
-<<<<<<< HEAD
-
-=======
     
 def return_methods():
 
@@ -96,7 +71,6 @@
         algor   += [['']]
 
     return methods,algor
->>>>>>> a6bc17fa
 
 
 def refine_center(sino, center=None, method=None, omega=None):
@@ -107,11 +81,7 @@
         return
 
 
-<<<<<<< HEAD
-    if method.lower().startswith('scikit'):
-=======
     if method.lower().startswith('scikit') and HAS_scikit:
->>>>>>> a6bc17fa
         npts = sino.shape[1]
         if center is None: center = npts/2. 
         if omega is None: omega = np.linspace(0,np.radians(360),sino.shape[2])
@@ -132,11 +102,7 @@
         center = cen_list[np.array(entropy).argmin()]
         #for c,e in zip(cen_list,entropy): print('%i %i' %(c,e))
 
-<<<<<<< HEAD
-    elif method.lower().startswith('tomopy'):
-=======
     elif method.lower().startswith('tomopy') and HAS_tomopy:
->>>>>>> a6bc17fa
         if center is None: center = sino.shape[2]/2. 
         if omega is None: omega = np.linspace(0,np.radians(360),sino.shape[0])
         center = tomopy.find_center(sino, omega, init=center, ind=0, tol=0.5)
@@ -157,11 +123,7 @@
     if center is None: center = sino.shape[1]/2.
     if omega is None: omega = np.linspace(0,360,sino.shape[2])
     
-<<<<<<< HEAD
-    if method.lower().startswith('scikit'):
-=======
     if method.lower().startswith('scikit') and HAS_scikit:
->>>>>>> a6bc17fa
         if filter not in SCIKIT_FILT:
             filter = 'shepp-logan'
         if interpolation not in SCIKIT_INTR:
@@ -173,11 +135,7 @@
             tomo += [iradon(sino0, theta=omega, filter=filter, interpolation=interpolation, circle=True)]
         tomo = np.flip(tomo,1)
 
-<<<<<<< HEAD
-    elif method.lower().startswith('tomopy'):
-=======
     elif method.lower().startswith('tomopy') and HAS_tomopy:
->>>>>>> a6bc17fa
         
         if algorithm not in TOMOPY_ALG:
             algorithm = 'gridrec'
