#!/usr/bin/env pythonw
'''
GUI for displaying 2D XRD images

'''
import os
import numpy as np

import matplotlib.cm as colormap
from functools import partial

import h5py

import wx
try:
    from wx._core import PyDeadObjectError
except:
    PyDeadObjectError = Exception

from wxmplot import PlotPanel
from wxmplot.imagepanel import ImagePanel
from wxutils import MenuItem
from wxmplot.imageconf import ImageConfig,ColorMap_List

import matplotlib.pyplot as plt

import larch
from larch import Group
from larch.larchlib import read_workdir, save_workdir

from larch_plugins.io import tifffile
from larch_plugins.io import nativepath
from larch_plugins.xrmmap import read_xrd_netcdf #,GSEXRM_MapFile
from larch_plugins.xrd import (integrate_xrd,E_from_lambda,xrd1d,read_lambda,
                               calc_cake,twth_from_q,twth_from_d,
                               return_ai,twth_from_xy,q_from_xy,eta_from_xy)
from larch_plugins.diFFit.XRDCalibrationFrame import CalibrationPopup
from larch_plugins.diFFit.XRDMaskFrame import MaskToolsPopup
from larch_plugins.diFFit.XRD1Dviewer import Calc1DPopup,diFFit1DFrame

###################################

VERSION = '1 (03-April-2017)'
SLIDER_SCALE = 1000. ## sliders step in unit 1. this scales to 0.001
PIXELS = 1024 #2048
# CURSOR_MODES = ['zoom','lasso','prof']
# CURSOR_LABEL = ['zoom','ROI select','click']

QSTPS = 5000

XLABEL = ['q','2th','d']
XUNIT  = [u'q (\u212B\u207B\u00B9)',u'2\u03B8 (\u00B0)',u'd (\u212B)']

###################################

class diFFit2DPanel(wx.Panel):
    '''
    Panel for housing 2D XRD Image
    '''
    label='2D XRD'
    def __init__(self,parent,type='2D image',owner=None,_larch=None,size=(500, 500)):

        wx.Panel.__init__(self, parent)
        self.owner = owner
        self.type  = type
        self.ai    = None
        self.on_calibration()

        vbox = wx.BoxSizer(wx.VERTICAL)
        self.plot2D = ImagePanel(self,size=size,messenger=self.owner.write_message)
        vbox.Add(self.plot2D,proportion=1,flag=wx.ALL|wx.EXPAND,border = 10)
        self.SetSizer(vbox)
        
        self.plot2D.cursor_callback = self.on_cursor
        
    
    def on_calibration(self):
    
        if self.owner.calfile is not None and os.path.exists(self.owner.calfile):
            self.ai = return_ai(self.owner.calfile)
            
            self.ai.detector.shape = np.shape(self.owner.plt_img)
            
            fit2d_param = self.ai.getFit2D()
            self.center = (fit2d_param['centerX'],fit2d_param['centerY'])

    def on_cursor(self,x=None, y=None, **kw):

        if self.ai is not None:
            self.owner.twth = twth_from_xy(x,y,ai=self.ai)
            
            self.owner.xrd2Dviewer.plot_ring(x=x,y=y)
            self.owner.xrd2Dcake.plot_line()

        elif self.type == 'cake':
            self.owner.twth = self.plot2D.xdata[int(x)]

            self.owner.xrd2Dcake.plot_line(x=x)
            self.owner.xrd2Dviewer.plot_ring()

        self.owner.xrd1Dviewer.plot_line()
        
    def plot_line(self,x=None):

        if x is None: x = np.abs(self.plot2D.xdata-self.owner.twth).argmin()

        try:
            self.xrd_line.remove()
        except:
            pass

        self.xrd_line = self.plot2D.axes.axvline(x=x, color='r', linewidth=1)
        self.plot2D.canvas.draw()

    def plot_ring(self,x=None,y=None):

        if x is not None and y is not None:
            radius = np.sqrt((x-self.center[0])**2+(y-self.center[1])**2)
        else:
            radius = self.ai._dist * np.tan(np.radians(self.owner.twth))
            radius = radius / self.ai.detector.pixel1
        xrd_ring = plt.Circle(self.center, radius, color='red', fill=False)
        
        try:
            self.xrd_ring.remove()
        except:
            pass

        self.xrd_ring = self.plot2D.axes.add_artist(xrd_ring)
        self.plot2D.canvas.draw()

class diFFit1DPanel(wx.Panel):
    '''
    Panel for housing 1D XRD
    '''
    def __init__(self,parent,owner=None,_larch=None,size=(500, 100)):

        wx.Panel.__init__(self, parent)
        self.owner = owner

        vbox = wx.BoxSizer(wx.VERTICAL)
        self.plot1D = PlotPanel(self,size=size,messenger=self.owner.write_message)
        vbox.Add(self.plot1D,proportion=1,flag=wx.ALL|wx.EXPAND,border = 10)
        self.SetSizer(vbox)

        self.plot1D.cursor_callback = self.on_cursor

    def on_cursor(self,x=None, y=None, **kw):

        xi = self.owner.xaxis_type.GetSelection()
        if xi == 1:
            self.owner.twth = x
        else:
            ix = np.abs(self.owner.data1dxrd[1]-self.owner.twth).argmin()
            self.owner.twth = self.owner.data1dxrd[1][ix]

        self.owner.xrd1Dviewer.plot_line(x=x)
        self.owner.xrd2Dviewer.plot_ring()
        self.owner.xrd2Dcake.plot_line()
        

    def plot_line(self,x=None):
        
        if x is None:
            xi = self.owner.xaxis_type.GetSelection()
            if xi != 1:
                ix = np.abs(self.owner.data1dxrd[1]-self.owner.twth).argmin()
                x = self.owner.data1dxrd[xi][ix]
            else:
                x = self.owner.twth

        try:
            self.xrd_line.remove()
        except:
            pass

        self.xrd_line = self.plot1D.axes.axvline(x=x, color='r', linewidth=1)
        self.plot1D.draw()



class diFFit2DFrame(wx.Frame):
    '''
    Frame for housing all 2D XRD viewer widgets
    '''
    def __init__(self, _larch=None, xrd1Dviewer=None, ponifile=None, flip='vertical',
                 *args, **kw):
        
        screenSize = wx.DisplaySize()
        x,y = 1000,720 #1000,760
        if x > screenSize[0] * 0.9:
            x = int(screenSize[0] * 0.9)
            y = int(x*0.6)
        
        label = 'diFFit : 2D XRD Data Analysis Software'
        wx.Frame.__init__(self, None,title=label, size=(x,y))
        
        self.SetMinSize((700,500))
        
        self.statusbar = self.CreateStatusBar(3,wx.CAPTION)

        self.open_image = []
        self.open_scale = []

        ## Default image information        
        self.raw_img = np.zeros((PIXELS,PIXELS))
        self.flp_img = np.zeros((PIXELS,PIXELS))
        self.plt_img = np.zeros((PIXELS,PIXELS))
        self.cake    = None
        self.twth    = None

        self.calfile = ponifile
        
        self.msk_img  = np.ones((PIXELS,PIXELS))
        self.bkgd_img = np.zeros((PIXELS,PIXELS))
        
        self.bkgd_scale = 0
        self.bkgdMAX = 2
        
        self.use_mask = False
        self.use_bkgd = False
        
        self.xrddisplay1D = xrd1Dviewer

        self.xrd1Dviewer = None
        self.xrd2Dcake  = None
        
        self.color = 'bone'
        self.flip = flip
        
        read_workdir('gsemap.dat')

        self.XRD2DMenuBar()
        self.Panel2DViewer()
        
        self.Centre()
        self.Show()
        
        if ponifile is None:
            self.btn_integ.Disable()
        else:
            self.btn_integ.Enable()

    def write_message(self, s, panel=0):
        '''write a message to the Status Bar'''
        self.SetStatusText(s, panel)

    def optionsON(self):
    
        if len(self.open_image) > 0:

            self.ch_clr.Enable()
            self.sldr_cntrst.Enable()
            self.entr_min.Enable()
            self.entr_max.Enable()
            self.btn_ct1.Enable()
            self.ch_flp.Enable()
            self.ch_scl.Enable()
            self.btn_mask.Enable()
            self.btn_bkgd.Enable()
        
            img_no = self.ch_img.GetSelection()
            if self.open_image[img_no].iframes > 1:
                self.hrz_frm_sldr.Enable()
                self.hrz_frm_sldr.SetRange(0,(self.open_image[img_no].iframes-1))
                self.hrz_frm_sldr.SetValue(self.open_image[img_no].i)
                for btn in self.hrz_frm_btn: btn.Enable()
            else:
                self.hrz_frm_sldr.Disable()
                self.hrz_frm_sldr.SetRange(0,0)
                self.hrz_frm_sldr.SetValue(0)
                for btn in self.hrz_frm_btn: btn.Disable()

            if self.open_image[img_no].jframes > 1:
                self.vrt_frm_sldr.Enable()
                self.vrt_frm_sldr.SetRange(0,(self.open_image[img_no].jframes-1))
                self.vrt_frm_sldr.SetValue(self.open_image[img_no].j)
                for btn in self.vrt_frm_btn: btn.Enable()
            else:
                self.vrt_frm_sldr.Disable()
                self.vrt_frm_sldr.SetRange(0,0)
                self.vrt_frm_sldr.SetValue(0)
                for btn in self.vrt_frm_btn: btn.Disable()

##############################################
#### OPENING AND DISPLAYING IMAGES

    def loadIMAGE(self,event=None):
        wildcards = '2DXRD image files (*.*)|*.*|All files (*.*)|*.*'
        dlg = wx.FileDialog(self, message='Choose 2D XRD image',
                           defaultDir=os.getcwd(),
                           wildcard=wildcards, style=wx.FD_OPEN)

        path, read = '', False
        if dlg.ShowModal() == wx.ID_OK:
            read = True
            path = dlg.GetPath().replace('\\', '/')
        dlg.Destroy()
        
        if read:
            print('Reading XRD image file:\n\t%s' % path)

            image,xrmfile = None,None
            try:
                xrmfile = h5py.File(path, 'r')
            except IOError:
                try:
                    image = read_xrd_netcdf(path)
                except TypeError:
                    try:
                        image = tifffile.imread(path)
                    except ValueError:
                        print('Could not read file.')
                        return

            iname = os.path.split(path)[-1]
            self.plot2Dxrd(iname, image, path=path, h5file=xrmfile)

    def plot2Dxrd(self,iname,image,path='',h5file=None):

        self.write_message('Displaying image: %s' % iname, panel=0)
        
        self.open_image.append(XRDImg(label=iname, path=path, image=image, h5file=h5file))
        
        self.ch_img.Set([image.label for image in self.open_image])
        self.ch_img.SetStringSelection(iname)

        self.raw_img = self.open_image[-1].get_image()
        self.twth = None
        self.displayIMAGE(auto_contrast=True,unzoom=True)
            
        if self.open_image[-1].iframes > 1:
            self.hrz_frm_sldr.SetRange(0,(self.open_image[-1].iframes-1))
            self.hrz_frm_sldr.SetValue(self.open_image[-1].i)
        else:
            self.hrz_frm_sldr.Disable()
            for btn in self.hrz_frm_btn: btn.Disable()

        if self.open_image[-1].jframes > 1:
            self.vrt_frm_sldr.SetRange(0,(self.open_image[-1].jframes-1))
            self.vrt_frm_sldr.SetValue(self.open_image[-1].j)
        else:
            self.vrt_frm_sldr.Disable()
            for btn in self.vrt_frm_btn: btn.Disable()

            
    def changeFRAME(self,flag='hslider',event=None):
    
        img_no = self.ch_img.GetSelection()
        if self.open_image[img_no].iframes > 1 or self.open_image[img_no].jframes > 1:
            i,j = self.open_image[img_no].i,self.open_image[img_no].j
            if   flag=='next':     i = i + 1
            elif flag=='previous': i = i - 1
            elif flag=='hslider':  i = self.hrz_frm_sldr.GetValue()
            elif flag=='up':       j = j + 1
            elif flag=='down':     j = j - 1
            elif flag=='vslider':  j = self.vrt_frm_sldr.GetValue()
        
            self.raw_img =  self.open_image[img_no].get_image(i=i,j=j)
                
            self.hrz_frm_sldr.SetValue(i)
            self.vrt_frm_sldr.SetValue(j)
            self.displayIMAGE(auto_contrast=False,unzoom=False)#unzoom=True)

    def displayIMAGE(self,auto_contrast=True,unzoom=False):

        self.flipIMAGE()
        self.checkIMAGE()
        self.calcIMAGE()
        
        if unzoom:
            self.xrd2Dviewer.plot2D.display(self.plt_img,unzoom=unzoom)
        else:
            self.xrd2Dviewer.plot2D.conf.data = self.plt_img
            self.xrd2Dviewer.plot2D.redraw()
        self.display1DXRD()
                
        if auto_contrast: self.setContrast(auto_contrast=True)

        self.txt_ct2.SetLabel('[ image range: %i to %i ]' % 
                         (np.min(self.plt_img),np.max(self.plt_img)))

        self.optionsON()
        self.xrd2Dviewer.plot2D.redraw()

    def redrawIMAGE(self,unzoom=False):

        self.flipIMAGE()
        self.checkIMAGE()
        self.calcIMAGE()
        self.colorIMAGE()
        
        self.xrd2Dviewer.plot2D.redraw()
        self.display1DXRD()

    def selectIMAGE(self,event=None):

        img_no = self.ch_img.GetSelection()
        self.raw_img = self.open_image[img_no].get_image()
        
        self.write_message('Displaying image: %s' % self.open_image[img_no].label, panel=0)
        
        self.displayIMAGE(auto_contrast=False,unzoom=True)
        self.setContrast()

    def onChangeXscale(self,event=None):

        xi = self.xaxis_type.GetSelection()

        self.xrd1Dviewer.plot1D.update_line(0, self.data1dxrd[xi],self.data1dxrd[3])
        if self.twth is not None: self.xrd1Dviewer.plot_line()
        self.xrd1Dviewer.plot1D.set_viewlimits()
        self.xrd1Dviewer.plot1D.set_xlabel(XUNIT[xi])
        if xi == 2: self.xrd1Dviewer.plot1D.axes.set_xlim(np.min(self.data1dxrd[xi]), 6)
        self.xrd1Dviewer.plot1D.draw()

#         self.cake = calc_cake(self.plt_img, self.calfile, unit=XLABEL[xi], xsteps=QSTPS, ysteps=QSTPS)
#         self.xrd2Dcake.plot2D.display(self.cake[0],x=self.cake[1],y=self.cake[2],
#                                           xlabel=XLABEL[xi],ylabel='eta')
# #         self.xrd2Dcake.plot2D.xlab = XLABEL[xi]
# #         self.xrd2Dcake.plot2D.xdata = self.data1dxrd[xi]


##############################################
#### IMAGE DISPLAY FUNCTIONS

    def setCursorMode(self,event=None):
    
        print 'changing cursor mode for all figures'


    def calcIMAGE(self):
        if self.use_mask is True:
            if self.use_bkgd is True:
                self.plt_img = self.flp_img * self.msk_img - self.bkgd_img * self.bkgd_scale
            else:
                self.plt_img = self.flp_img * self.msk_img
        else:
            if self.use_bkgd is True:
                self.plt_img = self.flp_img - self.bkgd_img * self.bkgd_scale
            else:
                self.plt_img = self.flp_img

    def flipIMAGE(self):
        if self.flip == 'vertical': # Vertical
            self.flp_img = self.raw_img[::-1,:]
        elif self.flip == 'horizontal': # Horizontal
            self.flp_img = self.raw_img[:,::-1]
        elif self.flip == 'both': # both
            self.flp_img = self.raw_img[::-1,::-1]
        else: # None
            self.flp_img = self.raw_img

    def checkIMAGE(self):
        ## Reshapes/replaces mask and/or background if shape doesn't match that of image    
        if self.msk_img.shape != self.raw_img.shape:
            self.msk_img = np.ones(self.raw_img.shape)
        if self.bkgd_img.shape != self.raw_img.shape:
            self.bkgd_img = np.zeros(self.raw_img.shape)

        ## Calculates the number of pixels in image, masked pixels, and background pixels
        img_pxls  = self.raw_img.shape[0]*self.raw_img.shape[1]
        msk_pxls  = img_pxls - int(sum(sum(self.msk_img)))
        bkgd_pxls = int(sum(sum(self.bkgd_img)))

        ## Enables mask checkbox.
        if msk_pxls == 0 or msk_pxls == img_pxls:
            self.ch_msk.Disable()
            self.msk_img = np.ones(self.raw_img.shape)
        else:
            self.ch_msk.Enable()
        
        ## Enables background slider and sets range.
        if bkgd_pxls == 0:
            self.sldr_bkgd.Disable()
            self.use_bkgd = False
        else:
            self.sldr_bkgd.Enable()
            self.use_bkgd = True

        self.sldr_bkgd.SetRange(0,self.bkgdMAX*SLIDER_SCALE)
        self.sldr_bkgd.SetValue(self.bkgd_scale*SLIDER_SCALE)

    def colorIMAGE(self,unzoom=False):
        self.xrd2Dviewer.plot2D.conf.cmap[0] = getattr(colormap, self.color)
        self.xrd2Dviewer.plot2D.display(self.plt_img) #,unzoom=unzoom)

        if self.cake is not None:
            self.xrd2Dcake.plot2D.conf.cmap[0] = getattr(colormap, self.color)
            self.xrd2Dcake.plot2D.display(self.cake[0]) #,unzoom=unzoom)

    def setCOLOR(self,event=None):
        if self.color != self.ch_clr.GetString(self.ch_clr.GetSelection()):
            self.color = self.ch_clr.GetString(self.ch_clr.GetSelection())
            self.colorIMAGE()

    def setFLIP(self,event=None):
    
        if self.flip != self.ch_flp.GetString(self.ch_flp.GetSelection()):
            self.flip = self.ch_flp.GetString(self.ch_flp.GetSelection())
            self.redrawIMAGE(unzoom=False)
               
    def setZSCALE(self,event=None):
        if self.ch_scl.GetSelection() == 1: ## log
            self.xrd2Dviewer.plot2D.conf.log_scale = True
            if self.xrd2Dcake is not None:
                self.xrd2Dcake.plot2D.conf.log_scale = True
            if self.xrd1Dviewer is not None:
                self.xrd1Dviewer.plot1D.axes.set_yscale('log')
                self.xrd1Dviewer.plot1D.set_viewlimits()
                self.xrd1Dviewer.plot1D.draw() 
        else:  ## linear
            self.xrd2Dviewer.plot2D.conf.log_scale = False
            if self.xrd2Dcake is not None:
                self.xrd2Dcake.plot2D.conf.log_scale = False
            if self.xrd1Dviewer is not None:
                self.xrd1Dviewer.plot1D.axes.set_yscale('linear')
                self.xrd1Dviewer.plot1D.set_viewlimits()
                self.xrd1Dviewer.plot1D.draw()

        self.xrd2Dviewer.plot2D.redraw()
        if self.cake is not None:
            self.xrd2Dcake.plot2D.redraw()
    

##############################################
#### BACKGROUND FUNCTIONS
    def onBkgdScale(self,event=None):
        self.bkgd_scale = self.sldr_bkgd.GetValue()/SLIDER_SCALE
        self.redrawIMAGE(unzoom=False)        
        
##############################################
#### IMAGE CONTRAST FUNCTIONS
        
    def onContrastRange(self,event=None):
    
        img_no = self.ch_img.GetSelection()
        img = self.open_image[img_no]
    
        img.minval = int(self.entr_min.GetValue())
        img.maxval = int(self.entr_max.GetValue())
        
        self.setContrast()
            

    def onSlider(self,event=None):

        img_no = self.ch_img.GetSelection()
        img = self.open_image[img_no]
        
        curval = int(self.sldr_cntrst.GetValue())

        self.xrd2Dviewer.plot2D.conf.auto_intensity = False        
        self.xrd2Dviewer.plot2D.conf.int_lo[0] = img.minval
        self.xrd2Dviewer.plot2D.conf.int_hi[0] = curval
        self.xrd2Dviewer.plot2D.redraw()

        if self.cake is not None:
            self.xrd2Dcake.plot2D.conf.auto_intensity = False        
            self.xrd2Dcake.plot2D.conf.int_lo[0] = img.minval
            self.xrd2Dcake.plot2D.conf.int_hi[0] = curval
            self.xrd2Dcake.plot2D.redraw()

    def setContrast(self,event=None,auto_contrast=False):
        img_no = self.ch_img.GetSelection()
        img = self.open_image[img_no]
        
        if auto_contrast: img.set_contrast(np.min(self.plt_img),np.max(self.plt_img))

        self.xrd2Dviewer.plot2D.conf.auto_intensity = False        
        self.xrd2Dviewer.plot2D.conf.int_lo[0] = img.minval
        if auto_contrast:
            self.xrd2Dviewer.plot2D.conf.int_hi[0] = img.maxval*0.4
        else:
            self.xrd2Dviewer.plot2D.conf.int_hi[0] = img.maxval
        self.xrd2Dviewer.plot2D.redraw()

        self.sldr_cntrst.SetRange(img.minval,img.maxval)
        if auto_contrast:
            self.sldr_cntrst.SetValue(int(img.maxval*0.4))
        else:
            self.sldr_cntrst.SetValue(img.maxval)
        self.entr_min.SetValue('%i' % img.minval)
        self.entr_max.SetValue('%i' % img.maxval)

        if self.cake is not None:
            self.xrd2Dcake.plot2D.conf.auto_intensity = False        
            self.xrd2Dcake.plot2D.conf.int_lo[0] = img.minval
            if auto_contrast:
                self.xrd2Dcake.plot2D.conf.int_hi[0] = img.maxval*0.4
            else:
                self.xrd2Dcake.plot2D.conf.int_hi[0] = img.maxval
            self.xrd2Dcake.plot2D.redraw()


##############################################
#### XRD MANIPULATION FUNTIONS 

    def saveIMAGE(self,event=None,raw=False):
        wildcards = 'XRD image (*.tiff)|*.tiff|All files (*.*)|*.*'
        dlg = wx.FileDialog(self, 'Save image as...',
                           defaultDir=os.getcwd(),
                           wildcard=wildcards,
                           style=wx.FD_SAVE|wx.FD_OVERWRITE_PROMPT)

        path, save = None, False
        if dlg.ShowModal() == wx.ID_OK:
            save = True
            path = dlg.GetPath().replace('\\', '/')
        dlg.Destroy()
        
        if save:
            if raw:
                tifffile.imsave(path,self.raw_img)
            else:
                tifffile.imsave(path,self.plt_img)

    def on1DXRD(self,event=None):
        
        read, save, plot = False, False, False
        if self.calfile is not None and self.plt_img is not None:
            myDlg = Calc1DPopup(self,self.plt_img)
            if myDlg.ShowModal() == wx.ID_OK:
                read = True
                save = myDlg.ch_save.GetValue()
                plot = myDlg.ch_plot.GetValue()
                unts = myDlg.save_choice.GetSelection()
                wdgs = myDlg.wedges.GetValue()
                if int(myDlg.xstep.GetValue()) < 1:
                    attrs = {'steps':5001}
                else:
                    attrs = {'steps':int(myDlg.steps)}
                unit = '2th' if unts == 1 else 'q'
                attrs.update({'unit':unit,'verbose':True})
            myDlg.Destroy()
        else:
            print('Data and calibration files must be available for this function.')
            
        if read:
            if save:
                wildcards = '1D XRD file (*.xy)|*.xy|All files (*.*)|*.*'
                dlg = wx.FileDialog(self, 'Save file as...',
                                   defaultDir=os.getcwd(),
                                   wildcard=wildcards,
                                   style=wx.FD_SAVE|wx.FD_OVERWRITE_PROMPT)
                if dlg.ShowModal() == wx.ID_OK:
                    filename = dlg.GetPath().replace('\\', '/')
                    if not filename.endswith('.xy'):
                        filename = '%s.xy' % filename
                    attrs.update({'file':filename})

                dlg.Destroy()
            data1D = integrate_xrd(self.plt_img,self.calfile,**attrs)
            if wdgs > 1:
                xrdq_wdg,xrd1d_wdg,lmts_wdg = [],[],[]
                wdg_sz = 360./int(wdgs)
                for iwdg in range(wdgs):
                    wdg_lmts = np.array([iwdg*wdg_sz, (iwdg+1)*wdg_sz]) - 180
                    attrs.update({'wedge_limits':wdg_lmts})

                    if save:
                        wedgename = '%s_%i_to_%ideg.xy' % (filename.split('.xy')[0],
                                                           (wdg_lmts[0]+180),
                                                           (wdg_lmts[1]+180))
                        attrs.update({'file':wedgename})
                    q,counts = integrate_xrd(self.plt_img,self.calfile,**attrs)
                    xrdq_wdg  += [q]
                    xrd1d_wdg += [counts]
                    lmts_wdg  += [wdg_lmts]
                    

            if plot:
                if self.xrddisplay1D is None:
                    self.xrddisplay1D = diFFit1DFrame()

                attrs = {}
                wvlngth = read_lambda(self.calfile)
                attrs.update({'wavelength':wvlngth,'energy':E_from_lambda(wvlngth)})
                attrs.update({'label':self.open_image[self.ch_img.GetSelection()].label})
                data1dxrd = xrd1d(**attrs)
                data1dxrd.xrd_from_2d(data1D,'q')

                try:
                    self.xrddisplay1D.xrd1Dviewer.add1Ddata(data1dxrd)
                except PyDeadObjectError:
                    self.xrddisplay1D = diFFit1DFrame()
                    self.xrddisplay1D.xrd1Dviewer.add1Ddata(data1dxrd)
                    
                if wdgs > 1:
                    for lmts,q,cnts in zip(lmts_wdg,xrdq_wdg,xrd1d_wdg):
                        label = '%s (%i to %i deg)' % (self.open_image[self.ch_img.GetSelection()].label,
                                                        (lmts[0]+180), (lmts[1]+180))
                        attrs.update({'label':label})
                        data1dxrd = xrd1d(**attrs)
                        data1dxrd.xrd_from_2d([q,cnts],'q')
                        self.xrddisplay1D.xrd1Dviewer.add1Ddata(data1dxrd)
                self.xrddisplay1D.Show()


                    

##############################################
#### CALIBRATION FUNCTIONS
    def display1DXRD(self,event=None):
    
        if len(self.open_image) > 0 and self.calfile is not None:
        
            if self.xrd2Dcake is None or self.xrd1Dviewer is None:
                rightside = self.RightSidePanel(self.panel)        
                self.panel2D.Add(rightside,proportion=1,flag=wx.EXPAND|wx.ALL,border=10)
                self.panel2D.Layout()
                self.Fit()
                self.SetSize((1400,720))
#                 self.SetSize((1400,760))
                
                tools1dxrd = self.ToolBox_1DXRD(self.panel)
                self.leftside.Add(tools1dxrd,flag=wx.ALL|wx.EXPAND,border=10)
                self.leftside.Layout()
                
                self.panel2D.Layout()
                self.Fit()
                self.SetSize((1400,720))
#                 self.SetSize((1400,760))

            self.btn_integ.Enable()
            
            ## Cake calculations
            xi = 1
            self.xaxis_type.SetSelection(xi)

            self.cake = calc_cake(self.plt_img, self.calfile, unit=XLABEL[xi], xsteps=QSTPS, ysteps=QSTPS)
            self.xrd2Dcake.plot2D.display(self.cake[0],x=self.cake[1],y=self.cake[2],
                                          xlabel=XLABEL[xi],ylabel='eta')
            self.xrd2Dcake.plot2D.conf.auto_intensity = False        
            self.xrd2Dcake.plot2D.conf.int_lo[0] = self.xrd2Dviewer.plot2D.conf.int_lo[0]
            self.xrd2Dcake.plot2D.conf.int_hi[0] = self.xrd2Dviewer.plot2D.conf.int_hi[0]
            self.xrd2Dcake.plot2D.redraw()

            ## 1DXRD calculations  
            
            q,I = integrate_xrd(self.plt_img, self.calfile, unit=XLABEL[xi], steps=QSTPS)
            self.data1dxrd = xrd1d(x=q,xtype=XLABEL[xi],I=I).all_data()

            self.xrd1Dviewer.plot1D.plot(self.data1dxrd[xi],self.data1dxrd[3],color='blue',
                                         xlabel=XUNIT[xi])
            self.xrd1Dviewer.plot1D.axes.yaxis.set_visible(False)
            self.xrd1Dviewer.plot1D.axes.spines['left'].set_visible(False)
            self.xrd1Dviewer.plot1D.axes.spines['right'].set_visible(False)
            self.xrd1Dviewer.plot1D.axes.spines['top'].set_visible(False)
            self.xrd1Dviewer.plot1D.draw()


    def Calibrate(self,event=None):

        CalibrationPopup(self)

    def openPONI(self,event=None):
             
        wildcards = 'pyFAI calibration file (*.poni)|*.poni|All files (*.*)|*.*'
        dlg = wx.FileDialog(self, message='Choose pyFAI calibration file',
                           defaultDir=os.getcwd(),
                           wildcard=wildcards, style=wx.FD_OPEN)

        path, read = None, False
        if dlg.ShowModal() == wx.ID_OK:
            read = True
            path = dlg.GetPath().replace('\\', '/')
        dlg.Destroy()
        
        if read:
            print('Loading calibration file:\n\t%s' % path)
            self.calfile = path
            self.xrd2Dviewer.on_calibration()
            self.display1DXRD()

   
##############################################
#### BACKGROUND FUNCTIONS
    def clearBkgd(self,event=None):

        self.bkgd = np.zeros(self.raw_img.shape)
        self.checkIMAGE()

    def openBkgd(self,event=None):
    
        wildcards = 'XRD background image (*.edf,*.tif,*.tiff)|*.tif;*.tiff;*.edf|All files (*.*)|*.*'
        dlg = wx.FileDialog(self, message='Choose XRD background image',
                           defaultDir=os.getcwd(),
                           wildcard=wildcards, style=wx.FD_OPEN)

        path, read = None, False
        if dlg.ShowModal() == wx.ID_OK:
            read = True
            path = dlg.GetPath().replace('\\', '/')
        dlg.Destroy()
        
        if read:
            try:
                self.bkgd_img = np.array(tifffile.imread(path))
                self.checkIMAGE()
                print('Reading background:\n\t%s' % path)
            except:
                print('\nCannot read as an image file: %s\n' % path)
                return


##############################################
#### MASK FUNCTIONS
    def openMask(self,event=None):

        wildcards = 'pyFAI mask file (*.edf)|*.edf|All files (*.*)|*.*'
        dlg = wx.FileDialog(self, message='Choose pyFAI mask file',
                           defaultDir=os.getcwd(),
                           wildcard=wildcards, style=wx.FD_OPEN)

        path, read = None, False
        if dlg.ShowModal() == wx.ID_OK:
            read = True
            path = dlg.GetPath().replace('\\', '/')
        dlg.Destroy()
        
        if read:
            try:
                try:
                    raw_mask = np.array(tifffile.imread(path))
                except:
                    import fabio
                    raw_mask = fabio.open(path).data
                self.msk_img = np.ones(raw_mask.shape)-raw_mask
                self.checkIMAGE()
                print('Reading mask:\n\t%s' % path)
            except:
                print('\nCannot read as mask file: %s\n' % path)
                return

        self.ch_msk.SetValue(True)
        self.applyMask(event=True)

#     def createMask(self,event=None):
#         
#         MaskToolsPopup(self)
#         print('Popup to create mask!')

    def clearMask(self,event=None):

        self.msk_img = np.zeros(self.raw_img.shape)
        self.checkIMAGE()

    def applyMask(self,event=None):
                    
        self.use_mask = self.ch_msk.GetValue()
        self.redrawIMAGE(unzoom=False) 

##############################################
#### HELP FUNCTIONS
    def onAbout(self, event=None):
        info = wx.AboutDialogInfo()
        info.SetName('diFFit2D XRD Data Viewer')
        desc = 'Using X-ray Larch version: %s' % larch.version.__version__
        info.SetDescription(desc)
        info.SetVersion(VERSION)
        info.AddDeveloper('Margaret Koker: koker at cars.uchicago.edu')
        dlg = wx.AboutBox(info)

##############################################
#### MENU FUNCTIONS
    def onFolderSelect(self, evt=None):
        style = wx.DD_DIR_MUST_EXIST|wx.DD_DEFAULT_STYLE
        dlg = wx.DirDialog(self, 'Select Working Directory:', os.getcwd(),
                           style=style)

        if dlg.ShowModal() == wx.ID_OK:
            basedir = os.path.abspath(str(dlg.GetPath()))
            try:
                if len(basedir)  > 0:
                    os.chdir(nativepath(basedir))
                    save_workdir(nativepath(basedir))
            except OSError:
                print( 'Changed folder failed')
                pass
        save_workdir('gsemap.dat')
        dlg.Destroy()

    def onExit(self, event=None):

        dlg = wx.MessageDialog(None, 'Really Quit?', 'Question',
                               wx.YES_NO | wx.NO_DEFAULT | wx.ICON_QUESTION)

        ret = dlg.ShowModal()
        if ret != wx.ID_YES:
            return

        for image in self.open_image:
            try:
                image.h5file.close()
            except:
                pass
        
        try:
            self.Destroy()
        except:
            pass

##############################################
#### PANEL DEFINITIONS
    def XRD2DMenuBar(self):

        menubar = wx.MenuBar()
        
        ###########################
        ## diFFit2D
        diFFitMenu = wx.Menu()
        
        MenuItem(self, diFFitMenu, '&Open diffration image', '', self.loadIMAGE)
        MenuItem(self, diFFitMenu, 'Sa&ve displayed image to file', '', partial(self.saveIMAGE,raw=False))
        MenuItem(self, diFFitMenu, 'Save r&aw image to file', '', partial(self.saveIMAGE,raw=True))
<<<<<<< HEAD
        MenuItem(self, diFFitMenu, 'Change &Working Folder', '', self.onFolderSelect)
=======
        MenuItem(self, diFFitMenu, 'Change larch &working folder', '', self.onFolderSelect)
>>>>>>> 6d3533e8
#         MenuItem(self, diFFitMenu, '&Save settings', '', None)
#         MenuItem(self, diFFitMenu, '&Load settings', '', None)
#         MenuItem(self, diFFitMenu, 'A&dd analysis to map file', '', None)
        MenuItem(self, diFFitMenu, '&Quit', 'Quit program', self.onExit)

        menubar.Append(diFFitMenu, '&diFFit2D')

        ###########################
        ## Process
        ProcessMenu = wx.Menu()
        
        MenuItem(self, ProcessMenu, 'Load &mask file', '', self.openMask)
        MenuItem(self, ProcessMenu, 'Remove current mas&k', '', self.clearMask)
#         MenuItem(self, ProcessMenu, 'C&reate mas&k', '', self.createMask)
        ProcessMenu.AppendSeparator()
        MenuItem(self, ProcessMenu, 'Load &background image', '', self.openBkgd)
        MenuItem(self, ProcessMenu, 'Remove current back&ground image', '', self.clearBkgd)
        
        menubar.Append(ProcessMenu, '&Process')

        ###########################
        ## Analyze
        AnalyzeMenu = wx.Menu()
        
#         MenuItem(self, AnalyzeMenu, '&Calibrate', '', self.Calibrate)
        MenuItem(self, AnalyzeMenu, 'Load cali&bration file', '', self.openPONI)
#         MenuItem(self, AnalyzeMenu, 'Show current calibratio&n', '', None)
        AnalyzeMenu.AppendSeparator()
        MenuItem(self, AnalyzeMenu, '&Integrate (open 1D viewer)', '', self.on1DXRD)

        menubar.Append(AnalyzeMenu, 'Anal&yze')

        ###########################
        ## Help
        HelpMenu = wx.Menu()
        
        MenuItem(self, HelpMenu, '&About', 'About diFFit2D viewer', self.onAbout)

        menubar.Append(HelpMenu, '&Help')

        ###########################
        ## Create Menu Bar
        self.SetMenuBar(menubar)
        self.Bind(wx.EVT_CLOSE, self.onExit)

    def LeftSidePanel(self,panel):
        
        vbox = wx.BoxSizer(wx.VERTICAL)
        
        imgbox   = self.ImageBox(self.panel)
        vistools = self.Toolbox(self.panel)
        
        vbox.Add(imgbox,flag=wx.ALL|wx.EXPAND,border=10)
        vbox.Add(vistools,flag=wx.ALL|wx.EXPAND,border=10)

        return vbox

    def Panel2DViewer(self):
        '''
        Frame for housing all 2D XRD viewer widgets
        '''
        self.panel = wx.Panel(self)

        self.leftside = self.LeftSidePanel(self.panel)
        center = self.CenterPanel(self.panel)
        #rightside = self.RightSidePanel(self.panel)   

        self.panel2D = wx.BoxSizer(wx.HORIZONTAL)
        self.panel2D.Add(self.leftside,flag=wx.ALL,border=10)
        self.panel2D.Add(center,proportion=1,flag=wx.EXPAND|wx.ALL,border=10)
        #self.panel2D.Add(rightside,proportion=1,flag=wx.EXPAND|wx.ALL,border=10)

        self.panel.SetSizer(self.panel2D)

    
    def ToolBox_1DXRD(self,panel):
    
        tlbx = wx.StaticBox(self.panel,label='1DXRD TOOLBOX')
        hbox = wx.StaticBoxSizer(tlbx,wx.HORIZONTAL)

        ttl_xaxis = wx.StaticText(self, label='X-SCALE')
        xunits = [u'q (\u212B\u207B\u00B9)',u'2\u03B8 (\u00B0)',u'd (\u212B)']

        self.xaxis_type = wx.Choice(self,choices=xunits)
        self.xaxis_type.Bind(wx.EVT_CHOICE, self.onChangeXscale)

        hbox.Add(ttl_xaxis, flag=wx.RIGHT, border=8)
        hbox.Add(self.xaxis_type, flag=wx.EXPAND, border=8)
        
        return hbox
    
    def ImageBox(self,panel):
        '''
        Frame for data toolbox
        '''
        
        tlbx = wx.StaticBox(self.panel,label='DISPLAYED IMAGE')
        vbox = wx.StaticBoxSizer(tlbx,wx.VERTICAL)


        ###########################
        ## DATA CHOICE


        self.ch_img = wx.Choice(self.panel,choices=[])
        self.ch_img.Bind(wx.EVT_CHOICE, self.selectIMAGE)
        vbox.Add(self.ch_img, flag=wx.EXPAND|wx.ALL, border=8)

        self.hrz_frm_sldr = wx.Slider(self.panel, minValue=0, maxValue=0, size=(120,-1),
                                 style = wx.SL_HORIZONTAL|wx.SL_LABELS)
        self.vrt_frm_sldr = wx.Slider(self.panel, minValue=0, maxValue=0, size=(-1,120),
                                 style = wx.SL_VERTICAL|wx.SL_LABELS|wx.SL_INVERSE)

        self.vrt_frm_btn = [ wx.Button(self.panel,label=u'\u2191', size=(40, -1)),
                             wx.Button(self.panel,label=u'\u2193', size=(40, -1))]
        self.hrz_frm_btn = [ wx.Button(self.panel,label=u'\u2190', size=(40, -1)),
                             wx.Button(self.panel,label=u'\u2192', size=(40, -1))]

        self.hrz_frm_btn[0].Bind(wx.EVT_BUTTON, partial(self.changeFRAME,'previous') )
        self.hrz_frm_btn[1].Bind(wx.EVT_BUTTON, partial(self.changeFRAME,'next')     )
        self.hrz_frm_sldr.Bind(wx.EVT_SLIDER,    partial(self.changeFRAME,'hslider')   )

        self.vrt_frm_btn[0].Bind(wx.EVT_BUTTON, partial(self.changeFRAME,'up') )
        self.vrt_frm_btn[1].Bind(wx.EVT_BUTTON, partial(self.changeFRAME,'down')     )
        self.vrt_frm_sldr.Bind(wx.EVT_SLIDER,    partial(self.changeFRAME,'vslider')   )

        aszr = wx.BoxSizer(wx.HORIZONTAL)
        bszr = wx.BoxSizer(wx.VERTICAL)
        cszr = wx.BoxSizer(wx.VERTICAL)
        dszr = wx.BoxSizer(wx.HORIZONTAL)

        aszr.Add(self.hrz_frm_btn[0],  flag=wx.RIGHT|wx.CENTER,  border=18)
        aszr.Add(self.hrz_frm_btn[1],  flag=wx.LEFT|wx.CENTER,   border=18)
        
        bszr.Add(self.vrt_frm_btn[0],  flag=wx.BOTTOM|wx.CENTER,    border=8)
        bszr.Add(aszr,             flag=wx.CENTER,              border=8)
        bszr.Add(self.vrt_frm_btn[1],  flag=wx.TOP|wx.CENTER,       border=8)
        
        cszr.Add(bszr,             flag=wx.CENTER,    border=6)
        cszr.Add(self.hrz_frm_sldr,  flag=wx.CENTER,    border=6)
        
        dszr.AddSpacer(50)
        dszr.Add(cszr,             flag=wx.CENTER,    border=6)
        dszr.Add(self.vrt_frm_sldr,  flag=wx.CENTER,    border=6)
        

        
        vbox.Add(dszr, flag=wx.EXPAND|wx.CENTER|wx.ALL, border=8)    

        return vbox    

    
    def Toolbox(self,panel):
        '''
        Frame for visual toolbox
        '''
        
        tlbx = wx.StaticBox(self.panel,label='2DXRD TOOLBOX')#, size=(200, 200))
        vbox = wx.StaticBoxSizer(tlbx,wx.VERTICAL)

        ###########################
        ## Color
        hbox_clr = wx.BoxSizer(wx.HORIZONTAL)
        self.txt_clr = wx.StaticText(self.panel, label='COLOR')

        colors = []
        for key in colormap.datad:
            if not key.endswith('_r'):
                colors.append(key)
        self.ch_clr = wx.Choice(self.panel,choices=colors)
        #self.ch_clr = wx.Choice(self.panel,choices=ColorMap_List)

        self.ch_clr.Bind(wx.EVT_CHOICE,self.setCOLOR)
    
        hbox_clr.Add(self.txt_clr, flag=wx.RIGHT,  border=6)
        hbox_clr.Add(self.ch_clr,  flag=wx.RIGHT,  border=6)
        vbox.Add(hbox_clr,         flag=wx.ALL,    border=4)
    
        ###########################
        ## Contrast
        vbox_ct = wx.BoxSizer(wx.VERTICAL)
    
        hbox_ct1 = wx.BoxSizer(wx.HORIZONTAL)
        self.txt_ct1 = wx.StaticText(self.panel, label='CONTRAST')
        self.txt_ct2 = wx.StaticText(self.panel, label='')
        
        hbox_ct1.Add(self.txt_ct1, flag=wx.RIGHT,         border=6)
        hbox_ct1.Add(self.txt_ct2, flag=wx.RIGHT,         border=6)
        vbox_ct.Add(hbox_ct1,      flag=wx.TOP|wx.BOTTOM, border=4)
    
        hbox_ct2 = wx.BoxSizer(wx.HORIZONTAL)
        
        self.sldr_cntrst = wx.Slider(self.panel, style=wx.SL_VALUE_LABEL,   size=(275,-1))
        self.entr_min = wx.TextCtrl(self.panel,  style=wx.TE_PROCESS_ENTER, size=(50,-1))
        self.entr_max = wx.TextCtrl(self.panel,  style=wx.TE_PROCESS_ENTER, size=(80,-1))

        self.sldr_cntrst.Bind(wx.EVT_SLIDER,self.onSlider)
        self.entr_min.Bind(wx.EVT_TEXT_ENTER,self.onContrastRange)
        self.entr_max.Bind(wx.EVT_TEXT_ENTER,self.onContrastRange)

        self.btn_ct1 = wx.Button(self.panel,label='reset',size=(50,-1))

        self.btn_ct1.Bind(wx.EVT_BUTTON,partial(self.setContrast,auto_contrast=True) )

        ttl_to = wx.StaticText(self.panel, label='to')
        hbox_ct2.Add(self.entr_min, flag=wx.RIGHT|wx.ALIGN_RIGHT, border=6)
        hbox_ct2.Add(ttl_to, flag=wx.RIGHT|wx.ALIGN_RIGHT, border=6)
        hbox_ct2.Add(self.entr_max, flag=wx.RIGHT|wx.ALIGN_RIGHT, border=6)
        hbox_ct2.Add(self.btn_ct1, flag=wx.RIGHT,              border=6)
        
        vbox_ct.Add(self.sldr_cntrst, flag=wx.EXPAND|wx.RIGHT,    border=6)
        vbox_ct.Add(hbox_ct2,         flag=wx.CENTER|wx.TOP,      border=6)
        vbox.Add(vbox_ct,             flag=wx.ALL,                border=4)

        ###########################
        ## Flip
        hbox_flp = wx.BoxSizer(wx.HORIZONTAL)
        self.txt_flp = wx.StaticText(self.panel, label='IMAGE FLIP')
        flips = ['none','vertical','horizontal','both']
        self.ch_flp = wx.Choice(self.panel,choices=flips)

        self.ch_flp.Bind(wx.EVT_CHOICE,self.setFLIP)
    
        hbox_flp.Add(self.txt_flp, flag=wx.RIGHT|wx.TOP|wx.BOTTOM, border=6)
        hbox_flp.Add(self.ch_flp,  flag=wx.RIGHT|wx.TOP|wx.BOTTOM, border=6)
        vbox.Add(hbox_flp,         flag=wx.ALL,   border=4)
    
        ###########################
        ## Scale
        hbox_scl = wx.BoxSizer(wx.HORIZONTAL)
        self.txt_scl = wx.StaticText(self.panel, label='SCALE')
        scales = ['linear','log']
        self.ch_scl = wx.Choice(self.panel,choices=scales)
    
        self.ch_scl.Bind(wx.EVT_CHOICE,self.setZSCALE)
    
        hbox_scl.Add(self.txt_scl, flag=wx.RIGHT|wx.TOP|wx.BOTTOM, border=6)
        hbox_scl.Add(self.ch_scl,  flag=wx.RIGHT|wx.TOP|wx.BOTTOM, border=6)
        vbox.Add(hbox_scl,         flag=wx.ALL,   border=4)


        ###########################
        ## Mask
        hbox_msk = wx.BoxSizer(wx.HORIZONTAL)
        self.btn_mask = wx.Button(panel,label='MASK')
        self.ch_msk = wx.CheckBox(self.panel,label='Apply?')
        
        self.ch_msk.Bind(wx.EVT_CHECKBOX,self.applyMask)
        self.btn_mask.Bind(wx.EVT_BUTTON,self.openMask)
    
        hbox_msk.Add(self.btn_mask, flag=wx.RIGHT|wx.TOP|wx.BOTTOM, border=6)
        hbox_msk.Add(self.ch_msk,   flag=wx.RIGHT|wx.TOP|wx.BOTTOM, border=6)
        vbox.Add(hbox_msk,          flag=wx.ALL,   border=4)
    
        ###########################
        ## Background
        hbox_bkgd1 = wx.BoxSizer(wx.HORIZONTAL)
        self.btn_bkgd = wx.Button(panel,label='BACKGROUND')
        self.sldr_bkgd = wx.Slider(self.panel,style=wx.SL_VALUE_LABEL)

        self.sldr_bkgd.Bind(wx.EVT_SLIDER,self.onBkgdScale)
        self.btn_bkgd.Bind(wx.EVT_BUTTON,self.openBkgd)

        hbox_bkgd1.Add(self.btn_bkgd,  flag=wx.RIGHT|wx.TOP,                 border=6)
        hbox_bkgd1.Add(self.sldr_bkgd, flag=wx.EXPAND|wx.ALIGN_RIGHT|wx.TOP, border=6)
        vbox.Add(hbox_bkgd1,           flag=wx.TOP|wx.BOTTOM,                border=4)

        self.sldr_bkgd.SetValue(self.bkgd_scale*SLIDER_SCALE)
#         
#         ###########################
#         ## Cursor
#         hbox_csr = wx.BoxSizer(wx.HORIZONTAL)
#         self.txt_csr = wx.StaticText(self.panel, label='CURSOR MODE')
#         self.ch_csr = wx.Choice(self.panel,choices=CURSOR_LABEL)
# 
#         self.ch_csr.Bind(wx.EVT_CHOICE,self.setCursorMode)
#     
#         hbox_csr.Add(self.txt_csr, flag=wx.RIGHT|wx.TOP|wx.BOTTOM, border=6)
#         hbox_csr.Add(self.ch_csr,  flag=wx.RIGHT|wx.TOP|wx.BOTTOM, border=6)
#         vbox.Add(hbox_csr,         flag=wx.ALL,   border=4)

        ###########################
        ## Set defaults  
        self.ch_clr.SetStringSelection(self.color)
        self.ch_flp.SetStringSelection(self.flip)
        self.ch_msk.Disable()
        self.ch_clr.Disable()
        self.sldr_cntrst.Disable()
        self.entr_min.Disable()
        self.entr_max.Disable()
        self.btn_ct1.Disable()
        self.ch_flp.Disable()
        self.ch_scl.Disable()
        self.btn_mask.Disable()
        self.btn_bkgd.Disable()
        self.sldr_bkgd.Disable()

        self.hrz_frm_sldr.Disable()
        for btn in self.hrz_frm_btn: btn.Disable()

        self.vrt_frm_sldr.Disable()
        for btn in self.vrt_frm_btn: btn.Disable()
        
        return vbox    


    def RightSidePanel(self,panel):
        vbox = wx.BoxSizer(wx.VERTICAL)

        self.xrd2Dcake   = diFFit2DPanel(panel,owner=self,size=(400,400),type='cake')
        self.xrd1Dviewer = diFFit1DPanel(panel,owner=self,size=(400,100))
        
        vbox.Add(self.xrd2Dcake,   proportion=1, flag=wx.TOP|wx.EXPAND,    border = 10)
        vbox.Add(self.xrd1Dviewer, proportion=1, flag=wx.BOTTOM|wx.EXPAND, border = 10)

        return vbox

    def CenterPanel(self,panel):

        self.xrd2Dviewer = diFFit2DPanel(panel,owner=self)
        btnbox = self.QuickButtons(panel)

        vbox = wx.BoxSizer(wx.VERTICAL)
        vbox.Add(self.xrd2Dviewer,proportion=1,flag=wx.ALL|wx.EXPAND,border = 10)
        vbox.Add(btnbox,flag=wx.ALL|wx.ALIGN_RIGHT,border = 10)
        return vbox

    def QuickButtons(self,panel):
        buttonbox = wx.BoxSizer(wx.HORIZONTAL)
        self.btn_img = wx.Button(panel,label='LOAD IMAGE')
        self.btn_calib = wx.Button(panel,label='CALIBRATION')
        self.btn_integ = wx.Button(panel,label='INTEGRATE (1D)')
        
        self.btn_img.Bind(wx.EVT_BUTTON,self.loadIMAGE)
        self.btn_calib.Bind(wx.EVT_BUTTON,self.openPONI)
        self.btn_integ.Bind(wx.EVT_BUTTON,self.on1DXRD)
        
        buttonbox.Add(self.btn_img, flag=wx.ALL, border=8)
        buttonbox.Add(self.btn_calib, flag=wx.ALL, border=8)
        buttonbox.Add(self.btn_integ, flag=wx.ALL, border=8)
        
        return buttonbox
    
class diFFit2D(wx.App):
    def __init__(self):
        wx.App.__init__(self)

    def run(self):
        self.MainLoop()

    def createApp(self):
        frame = diFFit2DFrame()
        frame.Show()
        self.SetTopWindow(frame)

    def OnInit(self):
        self.createApp()
        return True


class XRDImg(Group):
    '''
    XRD image class
    
    Attributes:
    ------------
    * self.label         = 'Data: CeO2_Allende'              # name of data set
    * self.path          = '/Volumes/Data/CeO2_Allende.tif'  # file containing x-y data
    * self.type          = 'tiff'                            # file type

    # Data parameters
    * self.image         = None or array        # should be a 3-D array [no * x * y]
    * self.iframes       = 1                    # number of frames in self.image   (row)
    * self.i             = 0                    # integer indicating current frame (row)
    * self.jframes       = 1                    # number of frames in self.image   (col)
    * self.j             = 0                    # integer indicating current frame (col)
    * self.minval        = 0                    # integer of minimum display contrast
    * self.maxval        = 100                  # integer of maximum display contrast

    mkak 2017.08.15
    '''

    def __init__(self, label=None, path='', type='tiff', image=None, h5file=None):

        self.label = label
        self.path  = path
        self.type  = type
        
        self.h5file = h5file
        self.image = np.zeros((1,1,PIXELS,PIXELS)) if image is None else image
                
        self.check_image()
        self.calc_range()
        

    def check_image(self):
    
        if self.h5file is None:
            shp = np.shape(self.image)
            if len(shp) == 2:
                self.image = np.reshape(self.image,(1,1,shp[0],shp[1]))
            if len(shp) == 3:
                self.image = np.reshape(self.image,(1,shp[0],shp[1],shp[2]))
        
            self.jframes,self.iframes,self.xpix,self.ypix = np.shape(self.image)
        else:
            self.h5xrd = self.h5file['xrmmap/xrd2D/counts']

            ## making an assumption that h5 map file always has multiple rows and cols
            self.jframes,self.iframes,self.xpix,self.ypix = self.h5xrd.shape

        self.i = 0 if self.iframes < 4 else int(self.iframes)/2
        self.j = 0 if self.jframes < 4 else int(self.jframes)/2

    def calc_range(self):

        if self.h5file is None:
            self.minval = self.image[self.j,self.i].min()
            self.maxval = self.image[self.j,self.i].max()
        else:
            self.minval = self.h5xrd[self.j,self.i].min()
            self.maxval = self.h5xrd[self.j,self.i].max()

    def get_image(self,i=None,j=None):
    
        if i is not None and i != self.i:
            if i < 0: i == self.iframes-1
            if i >= self.iframes: i = 0
            self.i = i
        
        if j is not None and j != self.j:
            if j < 0: j == self.jframes-1
            if j >= self.jframes: j = 0
            self.j = j
        
        if self.h5file is None:
            return self.image[self.j,self.i]
        else:
            return self.h5xrd[self.j,self.i]
        
    def set_contrast(self,minval,maxval):

        if maxval == minval: maxval = minval+100

        self.minval = int(minval)
        self.maxval = int(maxval)


def registerLarchPlugin():
    return ('_diFFit', {})

class DebugViewer(diFFit2D):
    def __init__(self, **kws):
        diFFit2D.__init__(self, **kws)

    def OnInit(self):
        self.createApp()
        return True

if __name__ == '__main__':
    diFFit2D().run()<|MERGE_RESOLUTION|>--- conflicted
+++ resolved
@@ -914,11 +914,8 @@
         MenuItem(self, diFFitMenu, '&Open diffration image', '', self.loadIMAGE)
         MenuItem(self, diFFitMenu, 'Sa&ve displayed image to file', '', partial(self.saveIMAGE,raw=False))
         MenuItem(self, diFFitMenu, 'Save r&aw image to file', '', partial(self.saveIMAGE,raw=True))
-<<<<<<< HEAD
-        MenuItem(self, diFFitMenu, 'Change &Working Folder', '', self.onFolderSelect)
-=======
         MenuItem(self, diFFitMenu, 'Change larch &working folder', '', self.onFolderSelect)
->>>>>>> 6d3533e8
+
 #         MenuItem(self, diFFitMenu, '&Save settings', '', None)
 #         MenuItem(self, diFFitMenu, '&Load settings', '', None)
 #         MenuItem(self, diFFitMenu, 'A&dd analysis to map file', '', None)
