--- conflicted
+++ resolved
@@ -24,11 +24,7 @@
 from larch_plugins.cifdb import (cifDB,SearchCIFdb,QSTEP,QMIN,CATEGORIES,SPACEGROUPS,
                                  match_database)
 from larch_plugins.xrd import (d_from_q,twth_from_q,q_from_twth, lambda_from_E,
-<<<<<<< HEAD
-                               E_from_lambda,generate_hkl,
-=======
                                E_from_lambda,calcCIFpeaks,
->>>>>>> ae9acf75
                                instrumental_fit_uvw,peakfinder,peaklocater,peakfitter,
                                peakfilter,xrd_background,xrd1d)
 from larch_plugins.xrmmap import read1DXRDFile
@@ -577,12 +573,8 @@
 
         vbox = wx.BoxSizer(wx.VERTICAL)
 
-<<<<<<< HEAD
-        self.ttl_energy = wx.StaticText(self, label=('UPDATE Energy: %0.3f keV (%0.4f A)' % (0.0,0.0)))
-=======
         self.ttl_energy = wx.StaticText(self, label=('Energy: %0.3f keV (%0.4f A)' % (0,0)))
 
->>>>>>> ae9acf75
         vbox.Add(self.ttl_energy, flag=wx.EXPAND|wx.ALL, border=8)
 
         return vbox
@@ -1727,15 +1719,6 @@
         hbox.Add(btn_cif, flag=wx.ALL, border=8)
         return hbox
 
-<<<<<<< HEAD
-    def SettingsPanel(self,panel):
-
-        vbox = wx.BoxSizer(wx.VERTICAL)
-        self.ttl_energy = wx.StaticText(self, label=('UPDATE Energy: %0.3f keV (%0.4f A)' % (0.0,0.0)))
-        vbox.Add(self.ttl_energy, flag=wx.EXPAND|wx.ALL, border=8)
-
-        return vbox
-=======
 #     def SettingsPanel(self,panel):
 # 
 #         vbox = wx.BoxSizer(wx.VERTICAL)
@@ -1743,7 +1726,6 @@
 #         vbox.Add(self.ttl_energy, flag=wx.EXPAND|wx.ALL, border=8)
 # 
 #         return vbox
->>>>>>> ae9acf75
 
     def QuickButtons(self,panel):
         buttonbox = wx.BoxSizer(wx.HORIZONTAL)
@@ -1788,28 +1770,7 @@
 ##############################################
 #### XRD PLOTTING FUNCTIONS
 
-<<<<<<< HEAD
-    def addCIFdata(self,x,y,name=None,cifscale=1000):
-
-        plt_no = len(self.cif_name)
-
-        if name is None:
-            name = 'cif %i' % plt_no
-        else:
-            name = 'cif: %s' % name
-
-        y = y/np.max(y)*cifscale
-
-
-        print('Need to read wavelength from data set; currently set to 0.66 A.')
-        print('mkak 2017.03.21')
-        q    = x
-        d    = d_from_q(q)
-        twth = twth_from_q(q,0.66)
-        I    = y
-=======
     def addCIFdata(self,newcif,path):
->>>>>>> ae9acf75
 
         cif_no = len(self.cif_name)
         
@@ -1911,18 +1872,10 @@
             self.btn_cifreset.Enable()
 
 
-<<<<<<< HEAD
-
     def add1Ddata(self,data1dxrd):
 
         self.xy_data.append(data1dxrd)
 
-=======
-    def add1Ddata(self,data1dxrd):
-
-        self.xy_data.append(data1dxrd)
-
->>>>>>> ae9acf75
         if self.xy_data[-1].label is None:
             self.xy_data[-1].label = 'dataset %i' % len(self.xy_data)
         else:
@@ -1957,11 +1910,8 @@
         self.val_scale.SetValue(str(self.xy_scale[-1]))
         self.optionsON(data=True,cif=False)
         #self.owner.nb.SetSelection(0) ## switches to viewer panel
-<<<<<<< HEAD
-=======
         self.ttl_energy.SetLabel('Energy: %0.3f keV (%0.4f A)' % (self.xy_data[-1].energy,
                                                                   self.xy_data[-1].wavelength))
->>>>>>> ae9acf75
 
     def normalize1Ddata(self,event=None,cif=False):
 
@@ -2022,16 +1972,8 @@
 
         self.plot1D.unzoom_all()
 
-<<<<<<< HEAD
-        ## 2theta
-        if self.ch_xaxis.GetSelection() == 1:
-            self.xlabel = r'$2\Theta$'+r' $(^\circ)$'
-        ## d
-        elif self.ch_xaxis.GetSelection() == 2:
-=======
         ## d
         if self.ch_xaxis.GetSelection() == 2:
->>>>>>> ae9acf75
             self.xlabel = 'd ($\AA$)'
         ## 2theta
         elif self.ch_xaxis.GetSelection() == 1:
@@ -2090,9 +2032,6 @@
 
         self.rescale1Daxis(xaxis=False,yaxis=True)
         self.xy_scale[plt_no] = np.max(self.xy_data[plt_no].I)
-<<<<<<< HEAD
-        self.val_scale.SetValue(str(self.xy_scale[plt_no]))
-=======
         self.val_scale.SetValue('%i' % self.xy_scale[plt_no])
 
     def resetCIFscale(self,event=None):
@@ -2114,7 +2053,6 @@
         self.val_cifscale.SetValue('%i' % self.cif_scale[cif_no])
 
 
->>>>>>> ae9acf75
 
     def set_xview(self, x1, x2):
 
@@ -2214,35 +2152,6 @@
                 plt_no = self.ch_data.GetSelection()
                 energy = self.xy_data[plt_no].energy
             except:
-<<<<<<< HEAD
-                print('incorrect file format: %s' % os.path.split(path)[-1])
-                return
-
-            ## generate hkl list
-            hkllist = generate_hkl()
-
-            print('Need to add in wavelength/energy here. Currently using default 19.0 keV.')
-            print('mkak 2017.03.21')
-            qlist = cif.Q(hkllist)
-            Flist = cif.StructureFactorForQ(qlist,19.0)
-
-            Fall = []
-            qall = []
-            hklall = []
-            for i,hkl in enumerate(hkllist):
-                if np.abs(Flist[i]) > 0.01:
-                    Fadd = np.abs(Flist[i])
-                    qadd = np.linalg.norm(qlist[i])
-                    if qadd not in qall and qadd < 6:
-                        Fall.extend((0,Fadd,0))
-                        qall.extend((qadd,qadd,qadd))
-            if np.shape(Fall)[0] > 0:
-                Fall = np.array(Fall)
-                qall = np.array(qall)
-                self.addCIFdata(qall,Fall,name=os.path.split(path)[-1])
-            else:
-                print('Could not calculate real structure factors.')
-=======
                 energy = 19.0
             self.val_cifE.SetValue('%0.3f' % energy)
             self.slctEorL.SetSelection(0)
@@ -2252,7 +2161,6 @@
             else:
                 energy = E_from_lambda(float(self.val_cifE.GetValue()))
         return energy
->>>>>>> ae9acf75
 
 
 class RangeToolsPanel(wx.Panel):
