<<<<<<< HEAD
=======
#!/usr/bin/env python

>>>>>>> ba647dcd
import wx
import time
import os

MODNAME = '_builtin'

<<<<<<< HEAD
def SafeWxCall(fcn):
    """decorator to wrap function in a wx.CallAfter() so that
    calls can be made in a separate thread, and asynchronously.
    """
    def wrapper(*args, **kwargs):
        "callafter wrapper"
        try:
            wx.CallAfter(fcn, *args, **kwargs)
        except PyDeadObjectError:
            pass
    wrapper.__doc__ = fcn.__doc__
    wrapper.__name__ = fcn.__name__
    wrapper.__dict__.update(fcn.__dict__)
    return wrapper

=======
>>>>>>> ba647dcd
def ensuremod(_larch):
    if _larch is not None:
        symtable = _larch.symtable
        if not symtable.has_group(MODNAME):
            symtable.newgroup(MODNAME)

<<<<<<< HEAD
@SafeWxCall
=======
>>>>>>> ba647dcd
def _gcd(wxparent=None, _larch=None, **kws):
    """Directory Browser to Change Directory"""
    dlg = wx.DirDialog(wxparent, message='Choose Directory',
                       style = wx.DD_DEFAULT_STYLE)
    path = None
    if dlg.ShowModal() == wx.ID_OK:
        path = dlg.GetPath()
    dlg.Destroy()
    if path is not None:
        os.chdir(path)
    return os.getcwd()

<<<<<<< HEAD
@SafeWxCall
=======
def _wxupdate(wxparent=None, _larch=None, inputhandler=None, **kws):
    """force an update of wxPython windows"""

    if _larch is not None and inputhandler is not None:
        symtable = _larch.symtable
        symtable.set_symbol("%s.force_wxupdate" % MODNAME, True)
        inputhandler()

>>>>>>> ba647dcd
def _fileprompt(wxparent=None, _larch=None,
                mode='open', multi=True,
                message = None,
                fname=None, choices=None, **kws):
    """Bring up File Browser for opening or saving file.
    Returns name of selected file.

    options:
       mode:  one of 'open' or 'save'
       message: text to display in top window bar

    """
    symtable = ensuremod(_larch)
    if fname is None:
        try:
            fname = symtable.get_symbol("%s.default_filename" % MODNAME)
        except:
            fname = ''
    if choices  is None:
        try:
            choices = symtable.get_symbol("%s.ext_choices" % MODNAME)
        except:
            choices = 'All Files (*.*)|*.*'

    if mode == 'open':
        style = wx.OPEN|wx.CHANGE_DIR
        if multi:
            style = style|wx.MULTIPLE
        if message is None:
            message = 'Open File '
    else:
        style = wx.SAVE|wx.CHANGE_DIR
        if message is None:
            message = 'Save As '
    # print 'FileDialog ', wxparent, message, fname , choices, style
    dlg = wx.FileDialog(parent=wxparent, message=message,
                        defaultDir = os.getcwd(),
                        defaultFile= fname,
                        wildcard = choices,
                        style=style)
    path = None
    if dlg.ShowModal() == wx.ID_OK:
        path = dlg.GetPath()
    dlg.Destroy()

    return path

def registerLarchPlugin():
    return (MODNAME, {'gcd': _gcd,
<<<<<<< HEAD
                      'fileprompt': _fileprompt})
=======
                      'fileprompt': _fileprompt,
                      'wx_update': _wxupdate})
>>>>>>> ba647dcd
<|MERGE_RESOLUTION|>--- conflicted
+++ resolved
@@ -1,15 +1,11 @@
-<<<<<<< HEAD
-=======
 #!/usr/bin/env python
 
->>>>>>> ba647dcd
 import wx
 import time
 import os
 
 MODNAME = '_builtin'
 
-<<<<<<< HEAD
 def SafeWxCall(fcn):
     """decorator to wrap function in a wx.CallAfter() so that
     calls can be made in a separate thread, and asynchronously.
@@ -25,18 +21,14 @@
     wrapper.__dict__.update(fcn.__dict__)
     return wrapper
 
-=======
->>>>>>> ba647dcd
-def ensuremod(_larch):
+def ensuremod(_larch, modname):
     if _larch is not None:
         symtable = _larch.symtable
-        if not symtable.has_group(MODNAME):
-            symtable.newgroup(MODNAME)
+        if not symtable.has_group(modname):
+            symtable.newgroup(modname)
+        return symtable
 
-<<<<<<< HEAD
 @SafeWxCall
-=======
->>>>>>> ba647dcd
 def _gcd(wxparent=None, _larch=None, **kws):
     """Directory Browser to Change Directory"""
     dlg = wx.DirDialog(wxparent, message='Choose Directory',
@@ -49,9 +41,7 @@
         os.chdir(path)
     return os.getcwd()
 
-<<<<<<< HEAD
 @SafeWxCall
-=======
 def _wxupdate(wxparent=None, _larch=None, inputhandler=None, **kws):
     """force an update of wxPython windows"""
 
@@ -60,7 +50,7 @@
         symtable.set_symbol("%s.force_wxupdate" % MODNAME, True)
         inputhandler()
 
->>>>>>> ba647dcd
+@SafeWxCall
 def _fileprompt(wxparent=None, _larch=None,
                 mode='open', multi=True,
                 message = None,
@@ -110,9 +100,5 @@
 
 def registerLarchPlugin():
     return (MODNAME, {'gcd': _gcd,
-<<<<<<< HEAD
-                      'fileprompt': _fileprompt})
-=======
                       'fileprompt': _fileprompt,
                       'wx_update': _wxupdate})
->>>>>>> ba647dcd
